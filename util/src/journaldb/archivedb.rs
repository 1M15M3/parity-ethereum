// Copyright 2015, 2016 Ethcore (UK) Ltd.
// This file is part of Parity.

// Parity is free software: you can redistribute it and/or modify
// it under the terms of the GNU General Public License as published by
// the Free Software Foundation, either version 3 of the License, or
// (at your option) any later version.

// Parity is distributed in the hope that it will be useful,
// but WITHOUT ANY WARRANTY; without even the implied warranty of
// MERCHANTABILITY or FITNESS FOR A PARTICULAR PURPOSE.  See the
// GNU General Public License for more details.

// You should have received a copy of the GNU General Public License
// along with Parity.  If not, see <http://www.gnu.org/licenses/>.

//! Disk-backed HashDB implementation.

use common::*;
use rlp::*;
use hashdb::*;
use memorydb::*;
use super::traits::JournalDB;
use kvdb::{Database, DBTransaction, DatabaseConfig};
#[cfg(test)]
use std::env;

/// Implementation of the HashDB trait for a disk-backed database with a memory overlay
/// and latent-removal semantics.
///
/// Like OverlayDB, there is a memory overlay; `commit()` must be called in order to
/// write operations out to disk. Unlike OverlayDB, `remove()` operations do not take effect
/// immediately. Rather some age (based on a linear but arbitrary metric) must pass before
/// the removals actually take effect.
pub struct ArchiveDB {
	overlay: MemoryDB,
	backing: Arc<Database>,
}

// all keys must be at least 12 bytes
const LATEST_ERA_KEY : [u8; 12] = [ b'l', b'a', b's', b't', 0, 0, 0, 0, 0, 0, 0, 0 ];
const VERSION_KEY : [u8; 12] = [ b'j', b'v', b'e', b'r', 0, 0, 0, 0, 0, 0, 0, 0 ];
const DB_VERSION : u32 = 259;

impl ArchiveDB {
	/// Create a new instance from file
	pub fn new(path: &str) -> ArchiveDB {
		let opts = DatabaseConfig {
			prefix_size: Some(12) //use 12 bytes as prefix, this must match account_db prefix
		};
		let backing = Database::open(&opts, path).unwrap_or_else(|e| {
			panic!("Error opening state db: {}", e);
		});
		if !backing.is_empty() {
			match backing.get(&VERSION_KEY).map(|d| d.map(|v| decode::<u32>(&v))) {
				Ok(Some(DB_VERSION)) => {},
				v => panic!("Incompatible DB version, expected {}, got {:?}", DB_VERSION, v)
			}
		} else {
			backing.put(&VERSION_KEY, &encode(&DB_VERSION)).expect("Error writing version to database");
		}

		ArchiveDB {
			overlay: MemoryDB::new(),
			backing: Arc::new(backing),
		}
	}

	/// Create a new instance with an anonymous temporary database.
	#[cfg(test)]
	fn new_temp() -> ArchiveDB {
		let mut dir = env::temp_dir();
		dir.push(H32::random().hex());
		Self::new(dir.to_str().unwrap())
	}

	fn payload(&self, key: &H256) -> Option<Bytes> {
		self.backing.get(&key.bytes()).expect("Low-level database error. Some issue with your hard disk?").map(|v| v.to_vec())
	}
}

impl HashDB for ArchiveDB {
	fn keys(&self) -> HashMap<H256, i32> {
		let mut ret: HashMap<H256, i32> = HashMap::new();
		for (key, _) in self.backing.iter() {
			let h = H256::from_slice(key.deref());
			ret.insert(h, 1);
		}

		for (key, refs) in self.overlay.keys().into_iter() {
			let refs = *ret.get(&key).unwrap_or(&0) + refs;
			ret.insert(key, refs);
		}
		ret
	}

	fn lookup(&self, key: &H256) -> Option<&[u8]> {
		let k = self.overlay.raw(key);
		match k {
			Some(&(ref d, rc)) if rc > 0 => Some(d),
			_ => {
				if let Some(x) = self.payload(key) {
					Some(&self.overlay.denote(key, x).0)
				}
				else {
					None
				}
			}
		}
	}

	fn exists(&self, key: &H256) -> bool {
		self.lookup(key).is_some()
	}

	fn insert(&mut self, value: &[u8]) -> H256 {
		self.overlay.insert(value)
	}
	fn emplace(&mut self, key: H256, value: Bytes) {
		self.overlay.emplace(key, value);
	}
	fn kill(&mut self, key: &H256) {
		self.overlay.kill(key);
	}
}

impl JournalDB for ArchiveDB {
	fn spawn(&self) -> Box<JournalDB> {
		Box::new(ArchiveDB {
			overlay: MemoryDB::new(),
			backing: self.backing.clone(),
		})
	}

	fn mem_used(&self) -> usize {
		self.overlay.mem_used()
 	}

	fn is_empty(&self) -> bool {
		self.backing.get(&LATEST_ERA_KEY).expect("Low level database error").is_none()
	}

	fn commit(&mut self, _: u64, _: &H256, _: Option<(u64, H256)>) -> Result<u32, UtilError> {
		let batch = DBTransaction::new();
		let mut inserts = 0usize;
		let mut deletes = 0usize;
		for i in self.overlay.drain().into_iter() {
			let (key, (value, rc)) = i;
			if rc > 0 {
				assert!(rc == 1);
				batch.put(&key.bytes(), &value).expect("Low-level database error. Some issue with your hard disk?");
				inserts += 1;
			}
			if rc < 0 {
				assert!(rc == -1);
				deletes += 1;
			}
		}
		try!(self.backing.write(batch));
		Ok((inserts + deletes) as u32)
	}
}

#[cfg(test)]
mod tests {
	use common::*;
	use super::*;
	use hashdb::*;
	use journaldb::traits::JournalDB;

	#[test]
	fn insert_same_in_fork() {
		// history is 1
		let mut jdb = ArchiveDB::new_temp();

		let x = jdb.insert(b"X");
		jdb.commit(1, &b"1".sha3(), None).unwrap();
		jdb.commit(2, &b"2".sha3(), None).unwrap();
		jdb.commit(3, &b"1002a".sha3(), Some((1, b"1".sha3()))).unwrap();
		jdb.commit(4, &b"1003a".sha3(), Some((2, b"2".sha3()))).unwrap();

		jdb.remove(&x);
		jdb.commit(3, &b"1002b".sha3(), Some((1, b"1".sha3()))).unwrap();
		let x = jdb.insert(b"X");
		jdb.commit(4, &b"1003b".sha3(), Some((2, b"2".sha3()))).unwrap();

		jdb.commit(5, &b"1004a".sha3(), Some((3, b"1002a".sha3()))).unwrap();
		jdb.commit(6, &b"1005a".sha3(), Some((4, b"1003a".sha3()))).unwrap();

		assert!(jdb.exists(&x));
	}

	#[test]
	fn long_history() {
		// history is 3
		let mut jdb = ArchiveDB::new_temp();
		let h = jdb.insert(b"foo");
		jdb.commit(0, &b"0".sha3(), None).unwrap();
		assert!(jdb.exists(&h));
		jdb.remove(&h);
		jdb.commit(1, &b"1".sha3(), None).unwrap();
		assert!(jdb.exists(&h));
		jdb.commit(2, &b"2".sha3(), None).unwrap();
		assert!(jdb.exists(&h));
		jdb.commit(3, &b"3".sha3(), Some((0, b"0".sha3()))).unwrap();
		assert!(jdb.exists(&h));
		jdb.commit(4, &b"4".sha3(), Some((1, b"1".sha3()))).unwrap();
	}

	#[test]
	fn complex() {
		// history is 1
		let mut jdb = ArchiveDB::new_temp();

		let foo = jdb.insert(b"foo");
		let bar = jdb.insert(b"bar");
		jdb.commit(0, &b"0".sha3(), None).unwrap();
		assert!(jdb.exists(&foo));
		assert!(jdb.exists(&bar));

		jdb.remove(&foo);
		jdb.remove(&bar);
		let baz = jdb.insert(b"baz");
		jdb.commit(1, &b"1".sha3(), Some((0, b"0".sha3()))).unwrap();
		assert!(jdb.exists(&foo));
		assert!(jdb.exists(&bar));
		assert!(jdb.exists(&baz));

		let foo = jdb.insert(b"foo");
		jdb.remove(&baz);
		jdb.commit(2, &b"2".sha3(), Some((1, b"1".sha3()))).unwrap();
		assert!(jdb.exists(&foo));
		assert!(jdb.exists(&baz));

		jdb.remove(&foo);
		jdb.commit(3, &b"3".sha3(), Some((2, b"2".sha3()))).unwrap();
		assert!(jdb.exists(&foo));

		jdb.commit(4, &b"4".sha3(), Some((3, b"3".sha3()))).unwrap();
	}

	#[test]
	fn fork() {
		// history is 1
		let mut jdb = ArchiveDB::new_temp();

		let foo = jdb.insert(b"foo");
		let bar = jdb.insert(b"bar");
		jdb.commit(0, &b"0".sha3(), None).unwrap();
		assert!(jdb.exists(&foo));
		assert!(jdb.exists(&bar));

		jdb.remove(&foo);
		let baz = jdb.insert(b"baz");
		jdb.commit(1, &b"1a".sha3(), Some((0, b"0".sha3()))).unwrap();

		jdb.remove(&bar);
		jdb.commit(1, &b"1b".sha3(), Some((0, b"0".sha3()))).unwrap();

		assert!(jdb.exists(&foo));
		assert!(jdb.exists(&bar));
		assert!(jdb.exists(&baz));

		jdb.commit(2, &b"2b".sha3(), Some((1, b"1b".sha3()))).unwrap();
		assert!(jdb.exists(&foo));
	}

	#[test]
	fn overwrite() {
		// history is 1
		let mut jdb = ArchiveDB::new_temp();

		let foo = jdb.insert(b"foo");
		jdb.commit(0, &b"0".sha3(), None).unwrap();
		assert!(jdb.exists(&foo));

		jdb.remove(&foo);
		jdb.commit(1, &b"1".sha3(), Some((0, b"0".sha3()))).unwrap();
		jdb.insert(b"foo");
		assert!(jdb.exists(&foo));
		jdb.commit(2, &b"2".sha3(), Some((1, b"1".sha3()))).unwrap();
		assert!(jdb.exists(&foo));
		jdb.commit(3, &b"2".sha3(), Some((0, b"2".sha3()))).unwrap();
		assert!(jdb.exists(&foo));
	}

	#[test]
	fn fork_same_key() {
		// history is 1
		let mut jdb = ArchiveDB::new_temp();
		jdb.commit(0, &b"0".sha3(), None).unwrap();

		let foo = jdb.insert(b"foo");
		jdb.commit(1, &b"1a".sha3(), Some((0, b"0".sha3()))).unwrap();

		jdb.insert(b"foo");
		jdb.commit(1, &b"1b".sha3(), Some((0, b"0".sha3()))).unwrap();
		assert!(jdb.exists(&foo));

		jdb.commit(2, &b"2a".sha3(), Some((1, b"1a".sha3()))).unwrap();
		assert!(jdb.exists(&foo));
	}


	#[test]
	fn reopen() {
		let mut dir = ::std::env::temp_dir();
		dir.push(H32::random().hex());
		let bar = H256::random();

		let foo = {
			let mut jdb = ArchiveDB::new(dir.to_str().unwrap());
			// history is 1
			let foo = jdb.insert(b"foo");
			jdb.emplace(bar.clone(), b"bar".to_vec());
			jdb.commit(0, &b"0".sha3(), None).unwrap();
			foo
		};

		{
			let mut jdb = ArchiveDB::new(dir.to_str().unwrap());
			jdb.remove(&foo);
			jdb.commit(1, &b"1".sha3(), Some((0, b"0".sha3()))).unwrap();
		}

		{
			let mut jdb = ArchiveDB::new(dir.to_str().unwrap());
			assert!(jdb.exists(&foo));
			assert!(jdb.exists(&bar));
			jdb.commit(2, &b"2".sha3(), Some((1, b"1".sha3()))).unwrap();
		}
	}

	#[test]
	fn reopen_remove() {
		let mut dir = ::std::env::temp_dir();
		dir.push(H32::random().hex());

		let foo = {
			let mut jdb = ArchiveDB::new(dir.to_str().unwrap());
			// history is 1
			let foo = jdb.insert(b"foo");
			jdb.commit(0, &b"0".sha3(), None).unwrap();
			jdb.commit(1, &b"1".sha3(), Some((0, b"0".sha3()))).unwrap();

			// foo is ancient history.

			jdb.insert(b"foo");
			jdb.commit(2, &b"2".sha3(), Some((1, b"1".sha3()))).unwrap();
			foo
		};

		{
			let mut jdb = ArchiveDB::new(dir.to_str().unwrap());
			jdb.remove(&foo);
			jdb.commit(3, &b"3".sha3(), Some((2, b"2".sha3()))).unwrap();
			assert!(jdb.exists(&foo));
			jdb.remove(&foo);
			jdb.commit(4, &b"4".sha3(), Some((3, b"3".sha3()))).unwrap();
			jdb.commit(5, &b"5".sha3(), Some((4, b"4".sha3()))).unwrap();
		}
	}
	#[test]
	fn reopen_fork() {
		let mut dir = ::std::env::temp_dir();
		dir.push(H32::random().hex());
<<<<<<< HEAD
		let (foo, _bar, _baz) = {
=======
		let (foo, _, _) = {
>>>>>>> 88e23fcb
			let mut jdb = ArchiveDB::new(dir.to_str().unwrap());
			// history is 1
			let foo = jdb.insert(b"foo");
			let bar = jdb.insert(b"bar");
			jdb.commit(0, &b"0".sha3(), None).unwrap();
			jdb.remove(&foo);
			let baz = jdb.insert(b"baz");
			jdb.commit(1, &b"1a".sha3(), Some((0, b"0".sha3()))).unwrap();

			jdb.remove(&bar);
			jdb.commit(1, &b"1b".sha3(), Some((0, b"0".sha3()))).unwrap();
			(foo, bar, baz)
		};

		{
			let mut jdb = ArchiveDB::new(dir.to_str().unwrap());
			jdb.commit(2, &b"2b".sha3(), Some((1, b"1b".sha3()))).unwrap();
			assert!(jdb.exists(&foo));
		}
	}
}<|MERGE_RESOLUTION|>--- conflicted
+++ resolved
@@ -364,11 +364,7 @@
 	fn reopen_fork() {
 		let mut dir = ::std::env::temp_dir();
 		dir.push(H32::random().hex());
-<<<<<<< HEAD
-		let (foo, _bar, _baz) = {
-=======
 		let (foo, _, _) = {
->>>>>>> 88e23fcb
 			let mut jdb = ArchiveDB::new(dir.to_str().unwrap());
 			// history is 1
 			let foo = jdb.insert(b"foo");
