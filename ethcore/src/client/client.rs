--- conflicted
+++ resolved
@@ -1740,12 +1740,9 @@
 		if let Some(after) = after {
 			if let Err(e) = iter.seek(after) {
 				trace!(target: "fatdb", "list_storage: Couldn't seek the DB: {:?}", e);
-<<<<<<< HEAD
-=======
 			} else {
 				// Position the iterator after the `after` element
 				iter.next();
->>>>>>> c2249806
 			}
 		}
 
