// Copyright 2015, 2016 Ethcore (UK) Ltd.
// This file is part of Parity.

// Parity is free software: you can redistribute it and/or modify
// it under the terms of the GNU General Public License as published by
// the Free Software Foundation, either version 3 of the License, or
// (at your option) any later version.

// Parity is distributed in the hope that it will be useful,
// but WITHOUT ANY WARRANTY; without even the implied warranty of
// MERCHANTABILITY or FITNESS FOR A PARTICULAR PURPOSE.  See the
// GNU General Public License for more details.

// You should have received a copy of the GNU General Public License
// along with Parity.  If not, see <http://www.gnu.org/licenses/>.

//! Transaction Queue
//!
//! `TransactionQueue` keeps track of all transactions seen by the node (received from other peers) and own transactions
//! and orders them by priority. Top priority transactions are those with low nonce height (difference between
//! transaction's nonce and next nonce expected from this sender). If nonces are equal transaction's gas price is used
//! for comparison (higher gas price = higher priority).
//!
//! # Usage Example
//!
//! ```rust
//! extern crate ethcore_util as util;
//! extern crate ethcore;
//! extern crate rustc_serialize;
//!
//!	use util::crypto::KeyPair;
//! use util::hash::Address;
//! use util::numbers::{Uint, U256};
//!	use ethcore::miner::{TransactionQueue, AccountDetails, TransactionOrigin};
//!	use ethcore::transaction::*;
//!	use rustc_serialize::hex::FromHex;
//!
//! fn main() {
//!		let key = KeyPair::create().unwrap();
//!		let t1 = Transaction { action: Action::Create, value: U256::from(100), data: "3331600055".from_hex().unwrap(),
//!			gas: U256::from(100_000), gas_price: U256::one(), nonce: U256::from(10) };
//!		let t2 = Transaction { action: Action::Create, value: U256::from(100), data: "3331600055".from_hex().unwrap(),
//!			gas: U256::from(100_000), gas_price: U256::one(), nonce: U256::from(11) };
//!
//!		let st1 = t1.sign(&key.secret());
//!		let st2 = t2.sign(&key.secret());
//!		let default_nonce = |_a: &Address| AccountDetails {
//!			nonce: U256::from(10),
//!			balance: U256::from(1_000_000),
//!		};
//!
//!		let mut txq = TransactionQueue::new();
//!		txq.add(st2.clone(), &default_nonce, TransactionOrigin::External).unwrap();
//!		txq.add(st1.clone(), &default_nonce, TransactionOrigin::External).unwrap();
//!
//!		// Check status
//!		assert_eq!(txq.status().pending, 2);
//!		// Check top transactions
//!		let top = txq.top_transactions();
//!		assert_eq!(top.len(), 2);
//!		assert_eq!(top[0], st1);
//!		assert_eq!(top[1], st2);
//!
//!		// And when transaction is removed (but nonce haven't changed)
//!		// it will move subsequent transactions to future
//!		txq.remove_invalid(&st1.hash(), &default_nonce);
//!		assert_eq!(txq.status().pending, 0);
//!		assert_eq!(txq.status().future, 1);
//!		assert_eq!(txq.top_transactions().len(), 0);
//!	}
//! ```
//!
//!	# Maintaing valid state
//!
//!	1. Whenever transaction is imported to queue (to queue) all other transactions from this sender are revalidated in current. It means that they are moved to future and back again (height recalculation & gap filling).
//!	2. Whenever invalid transaction is removed:
//!		- When it's removed from `future` - all `future` transactions heights are recalculated and then
//!		  we check if the transactions should go to `current` (comparing state nonce)
//!		- When it's removed from `current` - all transactions from this sender (`current` & `future`) are recalculated.
//!	3. `remove_all` is used to inform the queue about client (state) nonce changes.
//!      - It removes all transactions (either from `current` or `future`) with nonce < client nonce
//!      - It moves matching `future` transactions to `current`

use std::default::Default;
use std::cmp::{Ordering};
use std::cmp;
use std::collections::{HashMap, BTreeSet};
use util::numbers::{Uint, U256};
use util::hash::{Address, H256};
use util::table::*;
use transaction::*;
use error::{Error, TransactionError};

/// Transaction origin
#[derive(Clone, Copy, Debug, PartialEq, Eq)]
pub enum TransactionOrigin {
	/// Transaction coming from local RPC
	Local,
	/// External transaction received from network
	External,
}

impl PartialOrd for TransactionOrigin {
	fn partial_cmp(&self, other: &TransactionOrigin) -> Option<Ordering> {
		Some(self.cmp(other))
	}
}

impl Ord for TransactionOrigin {
	fn cmp(&self, other: &TransactionOrigin) -> Ordering {
		if *other == *self {
			return Ordering::Equal;
		}

		if *self == TransactionOrigin::Local {
			Ordering::Less
		} else {
			Ordering::Greater
		}
	}
}

#[derive(Clone, Debug)]
/// Light structure used to identify transaction and it's order
struct TransactionOrder {
	/// Primary ordering factory. Difference between transaction nonce and expected nonce in state
	/// (e.g. Tx(nonce:5), State(nonce:0) -> height: 5)
	/// High nonce_height = Low priority (processed later)
	nonce_height: U256,
	/// Gas Price of the transaction.
	/// Low gas price = Low priority (processed later)
	gas_price: U256,
	/// Hash to identify associated transaction
	hash: H256,
	/// Origin of the transaction
	origin: TransactionOrigin,
}


impl TransactionOrder {
	fn for_transaction(tx: &VerifiedTransaction, base_nonce: U256) -> Self {
		TransactionOrder {
			nonce_height: tx.nonce() - base_nonce,
			gas_price: tx.transaction.gas_price,
			hash: tx.hash(),
			origin: tx.origin,
		}
	}

	fn update_height(mut self, nonce: U256, base_nonce: U256) -> Self {
		self.nonce_height = nonce - base_nonce;
		self
	}
}

impl Eq for TransactionOrder {}
impl PartialEq for TransactionOrder {
	fn eq(&self, other: &TransactionOrder) -> bool {
		self.cmp(other) == Ordering::Equal
	}
}
impl PartialOrd for TransactionOrder {
	fn partial_cmp(&self, other: &TransactionOrder) -> Option<Ordering> {
		Some(self.cmp(other))
	}
}

impl Ord for TransactionOrder {
	fn cmp(&self, b: &TransactionOrder) -> Ordering {
		// First check nonce_height
		if self.nonce_height != b.nonce_height {
			return self.nonce_height.cmp(&b.nonce_height);
		}

		// Local transactions should always have priority
		// NOTE nonce has to be checked first, cause otherwise the order might be wrong.
		if self.origin != b.origin {
			return self.origin.cmp(&b.origin);
		}

		// Then compare gas_prices
		let a_gas = self.gas_price;
		let b_gas = b.gas_price;
		if a_gas != b_gas {
			return b_gas.cmp(&a_gas);
		}

		// Compare hashes
		self.hash.cmp(&b.hash)
	}
}

/// Verified transaction (with sender)
struct VerifiedTransaction {
	/// Transaction
	transaction: SignedTransaction,
	/// transaction origin
	origin: TransactionOrigin,
}
impl VerifiedTransaction {
	fn new(transaction: SignedTransaction, origin: TransactionOrigin) -> Result<Self, Error> {
		try!(transaction.sender());
		Ok(VerifiedTransaction {
			transaction: transaction,
			origin: origin,
		})
	}

	fn hash(&self) -> H256 {
		self.transaction.hash()
	}

	fn nonce(&self) -> U256 {
		self.transaction.nonce
	}

	fn sender(&self) -> Address {
		self.transaction.sender().unwrap()
	}
}

/// Holds transactions accessible by (address, nonce) and by priority
///
/// `TransactionSet` keeps number of entries below limit, but it doesn't
/// automatically happen during `insert/remove` operations.
/// You have to call `enforce_limit` to remove lowest priority transactions from set.
struct TransactionSet {
	by_priority: BTreeSet<TransactionOrder>,
	by_address: Table<Address, U256, TransactionOrder>,
	limit: usize,
}

impl TransactionSet {
	/// Inserts `TransactionOrder` to this set
	fn insert(&mut self, sender: Address, nonce: U256, order: TransactionOrder) -> Option<TransactionOrder> {
		self.by_priority.insert(order.clone());
		let r = self.by_address.insert(sender, nonce, order);
		// If transaction was replaced remove it from priority queue
		if let Some(ref old_order) = r {
			self.by_priority.remove(old_order);
		}
		assert_eq!(self.by_priority.len(), self.by_address.len());
		r
	}

	/// Remove low priority transactions if there is more then specified by given `limit`.
	///
	/// It drops transactions from this set but also removes associated `VerifiedTransaction`.
	/// Returns addresses and lowest nonces of transactions removed because of limit.
	fn enforce_limit(&mut self, by_hash: &mut HashMap<H256, VerifiedTransaction>) -> Option<HashMap<Address, U256>> {
		let len = self.by_priority.len();
		if len <= self.limit {
			return None;
		}
		let to_drop : Vec<(Address, U256)> = {
			self.by_priority
				.iter()
				.skip(self.limit)
				.map(|order| by_hash.get(&order.hash)
					.expect("All transactions in `self.by_priority` and `self.by_address` are kept in sync with `by_hash`."))
				.map(|tx| (tx.sender(), tx.nonce()))
				.collect()
		};

		Some(to_drop.into_iter()
			.fold(HashMap::new(), |mut removed, (sender, nonce)| {
				let order = self.drop(&sender, &nonce)
					.expect("Transaction has just been found in `by_priority`; so it is in `by_address` also.");

				by_hash.remove(&order.hash)
					.expect("Hash found in `by_priorty` matches the one dropped; so it is included in `by_hash`");

				let min = removed.get(&sender).map_or(nonce, |val| cmp::min(*val, nonce));
				removed.insert(sender, min);
				removed
			}))
	}

	/// Drop transaction from this set (remove from `by_priority` and `by_address`)
	fn drop(&mut self, sender: &Address, nonce: &U256) -> Option<TransactionOrder> {
		if let Some(tx_order) = self.by_address.remove(sender, nonce) {
			self.by_priority.remove(&tx_order);
			assert_eq!(self.by_priority.len(), self.by_address.len());
			return Some(tx_order);
		}
		assert_eq!(self.by_priority.len(), self.by_address.len());
		None
	}

	/// Drop all transactions.
	fn clear(&mut self) {
		self.by_priority.clear();
		self.by_address.clear();
	}

	/// Sets new limit for number of transactions in this `TransactionSet`.
	/// Note the limit is not applied (no transactions are removed) by calling this method.
	fn set_limit(&mut self, limit: usize) {
		self.limit = limit;
	}
}

#[derive(Debug)]
/// Current status of the queue
pub struct TransactionQueueStatus {
	/// Number of pending transactions (ready to go to block)
	pub pending: usize,
	/// Number of future transactions (waiting for transactions with lower nonces first)
	pub future: usize,
}

#[derive(Debug, PartialEq)]
/// Represents the result of importing transaction.
pub enum TransactionImportResult {
	/// Transaction was imported to current queue.
	Current,
	/// Transaction was imported to future queue.
	Future
}

/// Details of account
pub struct AccountDetails {
	/// Most recent account nonce
	pub nonce: U256,
	/// Current account balance
	pub balance: U256,
}


/// Transactions with `gas > (gas_limit + gas_limit * Factor(in percents))` are not imported to the queue.
const GAS_LIMIT_HYSTERESIS: usize = 10; // %

/// `TransactionQueue` implementation
pub struct TransactionQueue {
	/// Gas Price threshold for transactions that can be imported to this queue (defaults to 0)
	minimal_gas_price: U256,
	/// Current gas limit (block gas limit * factor). Transactions above the limit will not be accepted (default to !0)
	gas_limit: U256,
	/// Priority queue for transactions that can go to block
	current: TransactionSet,
	/// Priority queue for transactions that has been received but are not yet valid to go to block
	future: TransactionSet,
	/// All transactions managed by queue indexed by hash
	by_hash: HashMap<H256, VerifiedTransaction>,
	/// Last nonce of transaction in current (to quickly check next expected transaction)
	last_nonces: HashMap<Address, U256>,
}

impl Default for TransactionQueue {
	fn default() -> Self {
		TransactionQueue::new()
	}
}

impl TransactionQueue {
	/// Creates new instance of this Queue
	pub fn new() -> Self {
		Self::with_limit(1024)
	}

	/// Create new instance of this Queue with specified limits
	pub fn with_limit(limit: usize) -> Self {
		let current = TransactionSet {
			by_priority: BTreeSet::new(),
			by_address: Table::new(),
			limit: limit,
		};

		let future = TransactionSet {
			by_priority: BTreeSet::new(),
			by_address: Table::new(),
			limit: limit,
		};

		TransactionQueue {
			minimal_gas_price: U256::zero(),
			gas_limit: !U256::zero(),
			current: current,
			future: future,
			by_hash: HashMap::new(),
			last_nonces: HashMap::new(),
		}
	}

	/// Set the new limit for `current` and `future` queue.
	pub fn set_limit(&mut self, limit: usize) {
		self.current.set_limit(limit);
		self.future.set_limit(limit);
		// And ensure the limits
		self.current.enforce_limit(&mut self.by_hash);
		self.future.enforce_limit(&mut self.by_hash);
	}

	/// Returns current limit of transactions in the queue.
	pub fn limit(&self) -> usize {
		self.current.limit
	}

	/// Get the minimal gas price.
	pub fn minimal_gas_price(&self) -> &U256 {
		&self.minimal_gas_price
	}

	/// Sets new gas price threshold for incoming transactions.
	/// Any transaction already imported to the queue is not affected.
	pub fn set_minimal_gas_price(&mut self, min_gas_price: U256) {
		self.minimal_gas_price = min_gas_price;
	}

	/// Sets new gas limit. Transactions with gas slightly (`GAS_LIMIT_HYSTERESIS`) above the limit won't be imported.
	/// Any transaction already imported to the queue is not affected.
	pub fn set_gas_limit(&mut self, gas_limit: U256) {
		let extra = gas_limit / U256::from(GAS_LIMIT_HYSTERESIS);

		self.gas_limit = match gas_limit.overflowing_add(extra) {
			(_, true) => !U256::zero(),
			(val, false) => val,
		};
	}

	/// Returns current status for this queue
	pub fn status(&self) -> TransactionQueueStatus {
		TransactionQueueStatus {
			pending: self.current.by_priority.len(),
			future: self.future.by_priority.len(),
		}
	}

	/// Add signed transaction to queue to be verified and imported
	pub fn add<T>(&mut self, tx: SignedTransaction, fetch_account: &T, origin: TransactionOrigin) -> Result<TransactionImportResult, Error>
	where T: Fn(&Address) -> AccountDetails {

		trace!(target: "miner", "Importing: {:?}", tx.hash());

		if tx.gas_price < self.minimal_gas_price {
			trace!(target: "miner",
				"Dropping transaction below minimal gas price threshold: {:?} (gp: {} < {})",
				tx.hash(), tx.gas_price, self.minimal_gas_price
			);

			return Err(Error::Transaction(TransactionError::InsufficientGasPrice {
				minimal: self.minimal_gas_price,
				got: tx.gas_price,
			}));
		}

		try!(tx.check_low_s());

		if tx.gas > self.gas_limit {
			trace!(target: "miner",
				"Dropping transaction above gas limit: {:?} ({} > {})",
				tx.hash(), tx.gas, self.gas_limit
			);

			return Err(Error::Transaction(TransactionError::GasLimitExceeded {
				limit: self.gas_limit,
				got: tx.gas,
			}));
		}

		let vtx = try!(VerifiedTransaction::new(tx, origin));
		let client_account = fetch_account(&vtx.sender());

		let cost = vtx.transaction.value + vtx.transaction.gas_price * vtx.transaction.gas;
		if client_account.balance < cost {
			trace!(target: "miner", "Dropping transaction without sufficient balance: {:?} ({} < {})",
				vtx.hash(), client_account.balance, cost);
			return Err(Error::Transaction(TransactionError::InsufficientBalance {
				cost: cost,
				balance: client_account.balance
			}));
		}

		let r = self.import_tx(vtx, client_account.nonce).map_err(Error::Transaction);
		assert_eq!(self.future.by_priority.len() + self.current.by_priority.len(), self.by_hash.len());
		r
	}

	/// Removes all transactions from particular sender up to (excluding) given client (state) nonce.
	/// Client (State) Nonce = next valid nonce for this sender.
	pub fn remove_all(&mut self, sender: Address, client_nonce: U256) {
		// We will either move transaction to future or remove it completely
		// so there will be no transactions from this sender in current
		self.last_nonces.remove(&sender);
		// First update height of transactions in future to avoid collisions
		self.update_future(&sender, client_nonce);
		// This should move all current transactions to future and remove old transactions
		self.move_all_to_future(&sender, client_nonce);
		// And now lets check if there is some batch of transactions in future
		// that should be placed in current. It should also update last_nonces.
		self.move_matching_future_to_current(sender, client_nonce, client_nonce);
		assert_eq!(self.future.by_priority.len() + self.current.by_priority.len(), self.by_hash.len());
	}

	/// Removes invalid transaction identified by hash from queue.
	/// Assumption is that this transaction nonce is not related to client nonce,
	/// so transactions left in queue are processed according to client nonce.
	///
	/// If gap is introduced marks subsequent transactions as future
	pub fn remove_invalid<T>(&mut self, transaction_hash: &H256, fetch_account: &T)
		where T: Fn(&Address) -> AccountDetails {

		assert_eq!(self.future.by_priority.len() + self.current.by_priority.len(), self.by_hash.len());
		let transaction = self.by_hash.remove(transaction_hash);
		if transaction.is_none() {
			// We don't know this transaction
			return;
		}

		let transaction = transaction.unwrap();
		let sender = transaction.sender();
		let nonce = transaction.nonce();
		let current_nonce = fetch_account(&sender).nonce;

		// Remove from future
		let order = self.future.drop(&sender, &nonce);
		if order.is_some() {
			self.update_future(&sender, current_nonce);
			// And now lets check if there is some chain of transactions in future
			// that should be placed in current
			self.move_matching_future_to_current(sender, current_nonce, current_nonce);
			assert_eq!(self.future.by_priority.len() + self.current.by_priority.len(), self.by_hash.len());
			return;
		}

		// Remove from current
		let order = self.current.drop(&sender, &nonce);
		if order.is_some() {
			// This will keep consistency in queue
			// Moves all to future and then promotes a batch from current:
			self.remove_all(sender, current_nonce);
			assert_eq!(self.future.by_priority.len() + self.current.by_priority.len(), self.by_hash.len());
			return;
		}
	}

	/// Update height of all transactions in future transactions set.
	fn update_future(&mut self, sender: &Address, current_nonce: U256) {
		// We need to drain all transactions for current sender from future and reinsert them with updated height
		let all_nonces_from_sender = match self.future.by_address.row(sender) {
			Some(row_map) => row_map.keys().cloned().collect::<Vec<U256>>(),
			None => vec![],
		};
		for k in all_nonces_from_sender {
			let order = self.future.drop(sender, &k).unwrap();
			if k >= current_nonce {
				self.future.insert(*sender, k, order.update_height(k, current_nonce));
			} else {
				trace!(target: "miner", "Removing old transaction: {:?} (nonce: {} < {})", order.hash, k, current_nonce);
				// Remove the transaction completely
				self.by_hash.remove(&order.hash).expect("All transactions in `future` are also in `by_hash`");
			}
		}
	}

	/// Drop all transactions from given sender from `current`.
	/// Either moves them to `future` or removes them from queue completely.
	fn move_all_to_future(&mut self, sender: &Address, current_nonce: U256) {
		let all_nonces_from_sender = match self.current.by_address.row(sender) {
			Some(row_map) => row_map.keys().cloned().collect::<Vec<U256>>(),
			None => vec![],
		};

		for k in all_nonces_from_sender {
			// Goes to future or is removed
			let order = self.current.drop(sender, &k).unwrap();
			if k >= current_nonce {
				self.future.insert(*sender, k, order.update_height(k, current_nonce));
			} else {
				trace!(target: "miner", "Removing old transaction: {:?} (nonce: {} < {})", order.hash, k, current_nonce);
				self.by_hash.remove(&order.hash).expect("All transactions in `future` are also in `by_hash`");
			}
		}
		self.future.enforce_limit(&mut self.by_hash);
	}

	/// Returns top transactions from the queue ordered by priority.
	pub fn top_transactions(&self) -> Vec<SignedTransaction> {
		self.current.by_priority
			.iter()
			.map(|t| self.by_hash.get(&t.hash).expect("All transactions in `current` and `future` are always included in `by_hash`"))
			.map(|t| t.transaction.clone())
			.collect()
	}

	/// Returns hashes of all transactions from current, ordered by priority.
	pub fn pending_hashes(&self) -> Vec<H256> {
		self.current.by_priority
			.iter()
			.map(|t| t.hash)
			.collect()
	}

	/// Returns true if there is at least one local transaction pending
	pub fn has_local_pending_transactions(&self) -> bool {
		self.current.by_priority.iter().any(|tx| tx.origin == TransactionOrigin::Local)
	}

	/// Finds transaction in the queue by hash (if any)
	pub fn find(&self, hash: &H256) -> Option<SignedTransaction> {
		match self.by_hash.get(hash) { Some(transaction_ref) => Some(transaction_ref.transaction.clone()), None => None }
	}

	/// Removes all elements (in any state) from the queue
	pub fn clear(&mut self) {
		self.current.clear();
		self.future.clear();
		self.by_hash.clear();
		self.last_nonces.clear();
	}

	/// Returns highest transaction nonce for given address.
	pub fn last_nonce(&self, address: &Address) -> Option<U256> {
		self.last_nonces.get(address).cloned()
	}

	/// Checks if there are any transactions in `future` that should actually be promoted to `current`
	/// (because nonce matches).
	fn move_matching_future_to_current(&mut self, address: Address, mut current_nonce: U256, first_nonce: U256) {
		let mut update_last_nonce_to = None;
		{
			let by_nonce = self.future.by_address.row_mut(&address);
			if let None = by_nonce {
				return;
			}
			let mut by_nonce = by_nonce.unwrap();
			while let Some(order) = by_nonce.remove(&current_nonce) {
				// remove also from priority and hash
				self.future.by_priority.remove(&order);
				// Put to current
				let order = order.update_height(current_nonce, first_nonce);
				self.current.insert(address, current_nonce, order);
				update_last_nonce_to = Some(current_nonce);
				current_nonce = current_nonce + U256::one();
			}
		}
		self.future.by_address.clear_if_empty(&address);
		if let Some(x) = update_last_nonce_to {
			// Update last inserted nonce
			self.last_nonces.insert(address, x);
		}
	}

	/// Adds VerifiedTransaction to this queue.
	///
	/// Determines if it should be placed in current or future. When transaction is
	/// imported to `current` also checks if there are any `future` transactions that should be promoted because of
	/// this.
	///
	/// It ignores transactions that has already been imported (same `hash`) and replaces the transaction
	/// iff `(address, nonce)` is the same but `gas_price` is higher.
	///
	/// Returns `true` when transaction was imported successfuly
	fn import_tx(&mut self, tx: VerifiedTransaction, state_nonce: U256) -> Result<TransactionImportResult, TransactionError> {

		if self.by_hash.get(&tx.hash()).is_some() {
			// Transaction is already imported.
			trace!(target: "miner", "Dropping already imported transaction: {:?}", tx.hash());
			return Err(TransactionError::AlreadyImported);
		}

		let address = tx.sender();
		let nonce = tx.nonce();

		let next_nonce = self.last_nonces
			.get(&address)
			.cloned()
			.map_or(state_nonce, |n| n + U256::one());

		// Check height
		if nonce > next_nonce {
			// We have a gap - put to future.
			// Update nonces of transactions in future (remove old transactions)
			self.update_future(&address, state_nonce);
			// Insert transaction (or replace old one with lower gas price)
			try!(check_too_cheap(Self::replace_transaction(tx, state_nonce, &mut self.future, &mut self.by_hash)));
			// Return an error if this transaction is not imported because of limit.
			try!(check_if_removed(&address, &nonce, self.future.enforce_limit(&mut self.by_hash)));
			return Ok(TransactionImportResult::Future);
		} else if nonce < state_nonce {
			// Droping transaction
			trace!(target: "miner", "Dropping old transaction: {:?} (nonce: {} < {})", tx.hash(), nonce, next_nonce);
			return Err(TransactionError::Old);
		}

		try!(check_too_cheap(Self::replace_transaction(tx, state_nonce, &mut self.current, &mut self.by_hash)));
		// Keep track of highest nonce stored in current
		let new_max = self.last_nonces.get(&address).map_or(nonce, |n| cmp::max(nonce, *n));
		self.last_nonces.insert(address, new_max);
		// Update nonces of transactions in future
		self.update_future(&address, state_nonce);
		// Maybe there are some more items waiting in future?
		self.move_matching_future_to_current(address, nonce + U256::one(), state_nonce);
		// There might be exactly the same transaction waiting in future
		// same (sender, nonce), but above function would not move it.
		if let Some(order) = self.future.drop(&address, &nonce) {
			// Let's insert that transaction to current (if it has higher gas_price)
<<<<<<< HEAD
			let future_tx = self.by_hash.remove(&order.hash).expect("All transactions in `future` are always in `by_hash`.");
			// if transaction in `current` (then one we are importing) is replaced it means that it has to low gas_price
			try!(check_too_cheap(Self::replace_transaction(future_tx, state_nonce, &mut self.current, &mut self.by_hash)));
=======
			let future_tx = self.by_hash.remove(&order.hash).unwrap();
			// if transaction in `current` (then one we are importing) is replaced it means that it has to low gas_price
			try!(check_too_cheap(!Self::replace_transaction(future_tx, state_nonce, &mut self.current, &mut self.by_hash)));
>>>>>>> 57e9ed3f
		}

		// Also enforce the limit
		let removed = self.current.enforce_limit(&mut self.by_hash);
		// If some transaction were removed because of limit we need to update last_nonces also.
		self.update_last_nonces(&removed);
		// Trigger error if the transaction we are importing was removed.
		try!(check_if_removed(&address, &nonce, removed));

		trace!(target: "miner", "status: {:?}", self.status());
		Ok(TransactionImportResult::Current)
	}

	/// Updates
	fn update_last_nonces(&mut self, removed_min_nonces: &Option<HashMap<Address, U256>>) {
		if let Some(ref min_nonces) = *removed_min_nonces {
			for (sender, nonce) in min_nonces.iter() {
				if *nonce == U256::zero() {
					self.last_nonces.remove(sender);
				} else {
					self.last_nonces.insert(*sender, *nonce - U256::one());
				}
			}
		}
	}

	/// Replaces transaction in given set (could be `future` or `current`).
	///
	/// If there is already transaction with same `(sender, nonce)` it will be replaced iff `gas_price` is higher.
	/// One of the transactions is dropped from set and also removed from queue entirely (from `by_hash`).
	///
	/// Returns `true` if transaction actually got to the queue (`false` if there was already a transaction with higher
	/// gas_price)
	fn replace_transaction(tx: VerifiedTransaction, base_nonce: U256, set: &mut TransactionSet, by_hash: &mut HashMap<H256, VerifiedTransaction>) -> bool {
		let order = TransactionOrder::for_transaction(&tx, base_nonce);
		let hash = tx.hash();
		let address = tx.sender();
		let nonce = tx.nonce();

		let old_hash = by_hash.insert(hash, tx);
		assert!(old_hash.is_none(), "Each hash has to be inserted exactly once.");


		if let Some(old) = set.insert(address, nonce, order.clone()) {
			// There was already transaction in queue. Let's check which one should stay
			let old_fee = old.gas_price;
			let new_fee = order.gas_price;
			if old_fee.cmp(&new_fee) == Ordering::Greater {
				// Put back old transaction since it has greater priority (higher gas_price)
				set.insert(address, nonce, old);
				// and remove new one
				by_hash.remove(&hash).expect("The hash has been just inserted and no other line is altering `by_hash`.");
				false
			} else {
				// Make sure we remove old transaction entirely
				by_hash.remove(&old.hash).expect("The hash is coming from `future` so it has to be in `by_hash`.");
				true
			}
		} else {
			true
		}
	}
}

fn check_too_cheap(is_in: bool) -> Result<(), TransactionError> {
	if is_in {
		Ok(())
	} else {
		Err(TransactionError::TooCheapToReplace)
	}
}

fn check_if_removed(sender: &Address, nonce: &U256, dropped: Option<HashMap<Address, U256>>) -> Result<(), TransactionError> {
	match dropped {
		Some(ref dropped) => match dropped.get(sender) {
			Some(min) if nonce >= min => {
				Err(TransactionError::LimitReached)
			},
			_ => Ok(()),
		},
		_ => Ok(()),
	}
}


#[cfg(test)]
mod test {
	extern crate rustc_serialize;
	use util::table::*;
	use util::*;
	use transaction::*;
	use error::{Error, TransactionError};
	use super::*;
	use super::{TransactionSet, TransactionOrder, VerifiedTransaction};

	fn unwrap_tx_err(err: Result<TransactionImportResult, Error>) -> TransactionError {
		match err.unwrap_err() {
			Error::Transaction(e) => e,
			_ => panic!("Expected transaction error!"),
		}
	}

	fn new_unsigned_tx(nonce: U256) -> Transaction {
		Transaction {
			action: Action::Create,
			value: U256::from(100),
			data: "3331600055".from_hex().unwrap(),
			gas: U256::from(100_000),
			gas_price: U256::one(),
			nonce: nonce
		}
	}

	fn new_tx() -> SignedTransaction {
		let keypair = KeyPair::create().unwrap();
		new_unsigned_tx(U256::from(123)).sign(keypair.secret())
	}


	fn default_nonce_val() -> U256 {
		U256::from(123)
	}

	fn default_nonce(_address: &Address) -> AccountDetails {
		AccountDetails {
			nonce: default_nonce_val(),
			balance: !U256::zero()
		}
	}

	/// Returns two transactions with identical (sender, nonce) but different hashes
	fn new_similar_txs() -> (SignedTransaction, SignedTransaction) {
		let keypair = KeyPair::create().unwrap();
		let secret = &keypair.secret();
		let nonce = U256::from(123);
		let tx = new_unsigned_tx(nonce);
		let mut tx2 = new_unsigned_tx(nonce);
		tx2.gas_price = U256::from(2);

		(tx.sign(secret), tx2.sign(secret))
	}

	fn new_txs(second_nonce: U256) -> (SignedTransaction, SignedTransaction) {
		new_txs_with_gas_price_diff(second_nonce, U256::zero())
	}

	fn new_txs_with_gas_price_diff(second_nonce: U256, gas_price: U256) -> (SignedTransaction, SignedTransaction) {
		let keypair = KeyPair::create().unwrap();
		let secret = &keypair.secret();
		let nonce = U256::from(123);
		let tx = new_unsigned_tx(nonce);
		let mut tx2 = new_unsigned_tx(nonce + second_nonce);
		tx2.gas_price = tx2.gas_price + gas_price;

		(tx.sign(secret), tx2.sign(secret))
	}

	#[test]
	fn should_create_transaction_set() {
		// given
		let mut set = TransactionSet {
			by_priority: BTreeSet::new(),
			by_address: Table::new(),
			limit: 1
		};
		let (tx1, tx2) = new_txs(U256::from(1));
		let tx1 = VerifiedTransaction::new(tx1, TransactionOrigin::External).unwrap();
		let tx2 = VerifiedTransaction::new(tx2, TransactionOrigin::External).unwrap();
		let mut by_hash = {
			let mut x = HashMap::new();
			let tx1 = VerifiedTransaction::new(tx1.transaction.clone(), TransactionOrigin::External).unwrap();
			let tx2 = VerifiedTransaction::new(tx2.transaction.clone(), TransactionOrigin::External).unwrap();
			x.insert(tx1.hash(), tx1);
			x.insert(tx2.hash(), tx2);
			x
		};
		// Insert both transactions
		let order1 = TransactionOrder::for_transaction(&tx1, U256::zero());
		set.insert(tx1.sender(), tx1.nonce(), order1.clone());
		let order2 = TransactionOrder::for_transaction(&tx2, U256::zero());
		set.insert(tx2.sender(), tx2.nonce(), order2.clone());
		assert_eq!(set.by_priority.len(), 2);
		assert_eq!(set.by_address.len(), 2);

		// when
		set.enforce_limit(&mut by_hash);

		// then
		assert_eq!(by_hash.len(), 1);
		assert_eq!(set.by_priority.len(), 1);
		assert_eq!(set.by_address.len(), 1);
		assert_eq!(set.by_priority.iter().next().unwrap().clone(), order1);
		set.clear();
		assert_eq!(set.by_priority.len(), 0);
		assert_eq!(set.by_address.len(), 0);
	}

	#[test]
	fn should_replace_transaction_in_set() {
		let mut set = TransactionSet {
			by_priority: BTreeSet::new(),
			by_address: Table::new(),
			limit: 1
		};
		// Create two transactions with same nonce
		// (same hash)
		let (tx1, tx2) = new_txs(U256::from(0));
		let tx1 = VerifiedTransaction::new(tx1, TransactionOrigin::External).unwrap();
		let tx2 = VerifiedTransaction::new(tx2, TransactionOrigin::External).unwrap();
		let by_hash = {
			let mut x = HashMap::new();
			let tx1 = VerifiedTransaction::new(tx1.transaction.clone(), TransactionOrigin::External).unwrap();
			let tx2 = VerifiedTransaction::new(tx2.transaction.clone(), TransactionOrigin::External).unwrap();
			x.insert(tx1.hash(), tx1);
			x.insert(tx2.hash(), tx2);
			x
		};
		// Insert both transactions
		let order1 = TransactionOrder::for_transaction(&tx1, U256::zero());
		set.insert(tx1.sender(), tx1.nonce(), order1.clone());
		assert_eq!(set.by_priority.len(), 1);
		assert_eq!(set.by_address.len(), 1);
		// Two different orders (imagine nonce changed in the meantime)
		let order2 = TransactionOrder::for_transaction(&tx2, U256::one());
		set.insert(tx2.sender(), tx2.nonce(), order2.clone());
		assert_eq!(set.by_priority.len(), 1);
		assert_eq!(set.by_address.len(), 1);

		// then
		assert_eq!(by_hash.len(), 1);
		assert_eq!(set.by_priority.len(), 1);
		assert_eq!(set.by_address.len(), 1);
		assert_eq!(set.by_priority.iter().next().unwrap().clone(), order2);
	}

	#[test]
	fn should_handle_same_transaction_imported_twice_with_different_state_nonces() {
		// given
		let mut txq = TransactionQueue::new();
		let (tx, tx2) = new_similar_txs();
		let prev_nonce = |a: &Address| AccountDetails{ nonce: default_nonce(a).nonce - U256::one(), balance:
			!U256::zero() };

		// First insert one transaction to future
		let res = txq.add(tx, &prev_nonce, TransactionOrigin::External);
		assert_eq!(res.unwrap(), TransactionImportResult::Future);
		assert_eq!(txq.status().future, 1);

		// now import second transaction to current
		let res = txq.add(tx2.clone(), &default_nonce, TransactionOrigin::External);

		// and then there should be only one transaction in current (the one with higher gas_price)
		assert_eq!(res.unwrap(), TransactionImportResult::Current);
		assert_eq!(txq.status().pending, 1);
		assert_eq!(txq.status().future, 0);
		assert_eq!(txq.current.by_priority.len(), 1);
		assert_eq!(txq.current.by_address.len(), 1);
		assert_eq!(txq.top_transactions()[0], tx2);
	}


	#[test]
	fn should_import_tx() {
		// given
		let mut txq = TransactionQueue::new();
		let tx = new_tx();

		// when
		let res = txq.add(tx, &default_nonce, TransactionOrigin::External);

		// then
		assert_eq!(res.unwrap(), TransactionImportResult::Current);
		let stats = txq.status();
		assert_eq!(stats.pending, 1);
	}

	#[test]
	fn gas_limit_should_never_overflow() {
		// given
		let mut txq = TransactionQueue::new();
		txq.set_gas_limit(U256::zero());
		assert_eq!(txq.gas_limit, U256::zero());

		// when
		txq.set_gas_limit(!U256::zero());

		// then
		assert_eq!(txq.gas_limit, !U256::zero());
	}

	#[test]
	fn should_not_import_transaction_above_gas_limit() {
		// given
		let mut txq = TransactionQueue::new();
		let tx = new_tx();
		let gas = tx.gas;
		let limit = gas / U256::from(2);
		txq.set_gas_limit(limit);

		// when
		let res = txq.add(tx, &default_nonce, TransactionOrigin::External);

		// then
		assert_eq!(unwrap_tx_err(res), TransactionError::GasLimitExceeded {
			limit: U256::from(55_000), // Should be 110% of set_gas_limit
			got: gas,
		});
		let stats = txq.status();
		assert_eq!(stats.pending, 0);
		assert_eq!(stats.future, 0);
	}


	#[test]
	fn should_drop_transactions_from_senders_without_balance() {
		// given
		let mut txq = TransactionQueue::new();
		let tx = new_tx();
		let account = |a: &Address| AccountDetails {
			nonce: default_nonce(a).nonce,
			balance: U256::one()
		};

		// when
		let res = txq.add(tx, &account, TransactionOrigin::External);

		// then
		assert_eq!(unwrap_tx_err(res), TransactionError::InsufficientBalance {
			balance: U256::from(1),
			cost: U256::from(100_100),
		});
		let stats = txq.status();
		assert_eq!(stats.pending, 0);
		assert_eq!(stats.future, 0);
	}

	#[test]
	fn should_not_import_transaction_below_min_gas_price_threshold() {
		// given
		let mut txq = TransactionQueue::new();
		let tx = new_tx();
		txq.set_minimal_gas_price(tx.gas_price + U256::one());

		// when
		let res = txq.add(tx, &default_nonce, TransactionOrigin::External);

		// then
		assert_eq!(unwrap_tx_err(res), TransactionError::InsufficientGasPrice {
			minimal: U256::from(2),
			got: U256::from(1),
		});
		let stats = txq.status();
		assert_eq!(stats.pending, 0);
		assert_eq!(stats.future, 0);
	}

	#[test]
	fn should_reject_incorectly_signed_transaction() {
		// given
		let mut txq = TransactionQueue::new();
		let tx = new_unsigned_tx(U256::from(123));
		let stx = {
			let mut s = RlpStream::new_list(9);
			s.append(&tx.nonce);
			s.append(&tx.gas_price);
			s.append(&tx.gas);
			s.append_empty_data(); // action=create
			s.append(&tx.value);
			s.append(&tx.data);
			s.append(&0u64); // v
			s.append(&U256::zero()); // r
			s.append(&U256::zero()); // s
			decode(s.as_raw())
		};
		// when
		let res = txq.add(stx, &default_nonce, TransactionOrigin::External);

		// then
		assert!(res.is_err());
	}

	#[test]
	fn should_import_txs_from_same_sender() {
		// given
		let mut txq = TransactionQueue::new();

		let (tx, tx2) = new_txs(U256::from(1));

		// when
		txq.add(tx.clone(), &default_nonce, TransactionOrigin::External).unwrap();
		txq.add(tx2.clone(), &default_nonce, TransactionOrigin::External).unwrap();

		// then
		let top = txq.top_transactions();
		assert_eq!(top[0], tx);
		assert_eq!(top[1], tx2);
		assert_eq!(top.len(), 2);
	}

	#[test]
	fn should_prioritize_local_transactions_within_same_nonce_height() {
		// given
		let mut txq = TransactionQueue::new();
		let tx = new_tx();
		// the second one has same nonce but higher `gas_price`
		let (_, tx2) = new_similar_txs();

		// when
		// first insert the one with higher gas price
		txq.add(tx2.clone(), &default_nonce, TransactionOrigin::External).unwrap();
		// then the one with lower gas price, but local
		txq.add(tx.clone(), &default_nonce, TransactionOrigin::Local).unwrap();

		// then
		let top = txq.top_transactions();
		assert_eq!(top[0], tx); // local should be first
		assert_eq!(top[1], tx2);
		assert_eq!(top.len(), 2);
	}

	#[test]
	fn should_not_prioritize_local_transactions_with_different_nonce_height() {
		// given
		let mut txq = TransactionQueue::new();
		let (tx, tx2) = new_txs(U256::from(1));

		// when
		txq.add(tx.clone(), &default_nonce, TransactionOrigin::External).unwrap();
		txq.add(tx2.clone(), &default_nonce, TransactionOrigin::Local).unwrap();

		// then
		let top = txq.top_transactions();
		assert_eq!(top[0], tx);
		assert_eq!(top[1], tx2);
		assert_eq!(top.len(), 2);
	}

	#[test]
	fn should_return_pending_hashes() {
			// given
		let mut txq = TransactionQueue::new();

		let (tx, tx2) = new_txs(U256::from(1));

		// when
		txq.add(tx.clone(), &default_nonce, TransactionOrigin::External).unwrap();
		txq.add(tx2.clone(), &default_nonce, TransactionOrigin::External).unwrap();

		// then
		let top = txq.pending_hashes();
		assert_eq!(top[0], tx.hash());
		assert_eq!(top[1], tx2.hash());
		assert_eq!(top.len(), 2);
	}

	#[test]
	fn should_put_transaction_to_futures_if_gap_detected() {
		// given
		let mut txq = TransactionQueue::new();

		let (tx, tx2) = new_txs(U256::from(2));

		// when
		let res1 = txq.add(tx.clone(), &default_nonce, TransactionOrigin::External).unwrap();
		let res2 = txq.add(tx2.clone(), &default_nonce, TransactionOrigin::External).unwrap();

		// then
		assert_eq!(res1, TransactionImportResult::Current);
		assert_eq!(res2, TransactionImportResult::Future);
		let stats = txq.status();
		assert_eq!(stats.pending, 1);
		assert_eq!(stats.future, 1);
		let top = txq.top_transactions();
		assert_eq!(top.len(), 1);
		assert_eq!(top[0], tx);
	}

	#[test]
	fn should_correctly_update_futures_when_removing() {
		// given
		let prev_nonce = |a: &Address| AccountDetails{ nonce: default_nonce(a).nonce - U256::one(), balance:
			!U256::zero() };
		let next2_nonce = default_nonce_val() + U256::from(3);

		let mut txq = TransactionQueue::new();

		let (tx, tx2) = new_txs(U256::from(1));
		txq.add(tx.clone(), &prev_nonce, TransactionOrigin::External).unwrap();
		txq.add(tx2.clone(), &prev_nonce, TransactionOrigin::External).unwrap();
		assert_eq!(txq.status().future, 2);

		// when
		txq.remove_all(tx.sender().unwrap(), next2_nonce);
		// should remove both transactions since they are not valid

		// then
		assert_eq!(txq.status().pending, 0);
		assert_eq!(txq.status().future, 0);
	}

	#[test]
	fn should_move_transactions_if_gap_filled() {
		// given
		let mut txq = TransactionQueue::new();
		let kp = KeyPair::create().unwrap();
		let secret = kp.secret();
		let tx = new_unsigned_tx(U256::from(123)).sign(secret);
		let tx1 = new_unsigned_tx(U256::from(124)).sign(secret);
		let tx2 = new_unsigned_tx(U256::from(125)).sign(secret);

		txq.add(tx, &default_nonce, TransactionOrigin::External).unwrap();
		assert_eq!(txq.status().pending, 1);
		txq.add(tx2, &default_nonce, TransactionOrigin::External).unwrap();
		assert_eq!(txq.status().future, 1);

		// when
		txq.add(tx1, &default_nonce, TransactionOrigin::External).unwrap();

		// then
		let stats = txq.status();
		assert_eq!(stats.pending, 3);
		assert_eq!(stats.future, 0);
	}

	#[test]
	fn should_remove_transaction() {
		// given
		let mut txq2 = TransactionQueue::new();
		let (tx, tx2) = new_txs(U256::from(3));
		txq2.add(tx.clone(), &default_nonce, TransactionOrigin::External).unwrap();
		txq2.add(tx2.clone(), &default_nonce, TransactionOrigin::External).unwrap();
		assert_eq!(txq2.status().pending, 1);
		assert_eq!(txq2.status().future, 1);

		// when
		txq2.remove_all(tx.sender().unwrap(), tx.nonce + U256::one());
		txq2.remove_all(tx2.sender().unwrap(), tx2.nonce + U256::one());


		// then
		let stats = txq2.status();
		assert_eq!(stats.pending, 0);
		assert_eq!(stats.future, 0);
	}

	#[test]
	fn should_move_transactions_to_future_if_gap_introduced() {
		// given
		let mut txq = TransactionQueue::new();
		let (tx, tx2) = new_txs(U256::from(1));
		let tx3 = new_tx();
		txq.add(tx2.clone(), &default_nonce, TransactionOrigin::External).unwrap();
		assert_eq!(txq.status().future, 1);
		txq.add(tx3.clone(), &default_nonce, TransactionOrigin::External).unwrap();
		txq.add(tx.clone(), &default_nonce, TransactionOrigin::External).unwrap();
		assert_eq!(txq.status().pending, 3);

		// when
		txq.remove_invalid(&tx.hash(), &default_nonce);

		// then
		let stats = txq.status();
		assert_eq!(stats.future, 1);
		assert_eq!(stats.pending, 1);
	}

	#[test]
	fn should_clear_queue() {
		// given
		let mut txq = TransactionQueue::new();
		let (tx, tx2) = new_txs(U256::one());

		// add
		txq.add(tx2.clone(), &default_nonce, TransactionOrigin::External).unwrap();
		txq.add(tx.clone(), &default_nonce, TransactionOrigin::External).unwrap();
		let stats = txq.status();
		assert_eq!(stats.pending, 2);

		// when
		txq.clear();

		// then
		let stats = txq.status();
		assert_eq!(stats.pending, 0);
	}

	#[test]
	fn should_drop_old_transactions_when_hitting_the_limit() {
		// given
		let mut txq = TransactionQueue::with_limit(1);
		let (tx, tx2) = new_txs(U256::one());
		let sender = tx.sender().unwrap();
		let nonce = tx.nonce;
		txq.add(tx.clone(), &default_nonce, TransactionOrigin::External).unwrap();
		assert_eq!(txq.status().pending, 1);

		// when
		let res = txq.add(tx2.clone(), &default_nonce, TransactionOrigin::External);

		// then
		let t = txq.top_transactions();
		assert_eq!(unwrap_tx_err(res), TransactionError::LimitReached);
		assert_eq!(txq.status().pending, 1);
		assert_eq!(t.len(), 1);
		assert_eq!(t[0], tx);
		assert_eq!(txq.last_nonce(&sender), Some(nonce));
	}

	#[test]
	fn should_return_correct_nonces_when_dropped_because_of_limit() {
		// given
		let mut txq = TransactionQueue::with_limit(2);
		let tx = new_tx();
		let (tx1, tx2) = new_txs(U256::one());
		let sender = tx1.sender().unwrap();
		let nonce = tx1.nonce;
		txq.add(tx1.clone(), &default_nonce, TransactionOrigin::External).unwrap();
		txq.add(tx2.clone(), &default_nonce, TransactionOrigin::External).unwrap();
		assert_eq!(txq.status().pending, 2);
		assert_eq!(txq.last_nonce(&sender), Some(nonce + U256::one()));

		// when
		let res = txq.add(tx.clone(), &default_nonce, TransactionOrigin::External);

		// then
		assert_eq!(res.unwrap(), TransactionImportResult::Current);
		assert_eq!(txq.status().pending, 2);
		assert_eq!(txq.last_nonce(&sender), Some(nonce));
	}

	#[test]
	fn should_limit_future_transactions() {
		let mut txq = TransactionQueue::with_limit(1);
		txq.current.set_limit(10);
		let (tx1, tx2) = new_txs_with_gas_price_diff(U256::from(4), U256::from(1));
		let (tx3, tx4) = new_txs_with_gas_price_diff(U256::from(4), U256::from(2));
		txq.add(tx1.clone(), &default_nonce, TransactionOrigin::External).unwrap();
		txq.add(tx3.clone(), &default_nonce, TransactionOrigin::External).unwrap();
		assert_eq!(txq.status().pending, 2);

		// when
		txq.add(tx2.clone(), &default_nonce, TransactionOrigin::External).unwrap();
		assert_eq!(txq.status().future, 1);
		txq.add(tx4.clone(), &default_nonce, TransactionOrigin::External).unwrap();

		// then
		assert_eq!(txq.status().future, 1);
	}

	#[test]
	fn should_drop_transactions_with_old_nonces() {
		let mut txq = TransactionQueue::new();
		let tx = new_tx();
		let last_nonce = tx.nonce + U256::one();
		let fetch_last_nonce = |_a: &Address| AccountDetails{ nonce: last_nonce, balance: !U256::zero() };

		// when
		let res = txq.add(tx, &fetch_last_nonce, TransactionOrigin::External);

		// then
		assert_eq!(unwrap_tx_err(res), TransactionError::Old);
		let stats = txq.status();
		assert_eq!(stats.pending, 0);
		assert_eq!(stats.future, 0);
	}

	#[test]
	fn should_not_insert_same_transaction_twice() {
		// given
		let nonce = |a: &Address| AccountDetails { nonce: default_nonce(a).nonce + U256::one(),
			balance: !U256::zero() };
		let mut txq = TransactionQueue::new();
		let (_tx1, tx2) = new_txs(U256::from(1));
		txq.add(tx2.clone(), &default_nonce, TransactionOrigin::External).unwrap();
		assert_eq!(txq.status().future, 1);
		assert_eq!(txq.status().pending, 0);

		// when
		let res = txq.add(tx2.clone(), &nonce, TransactionOrigin::External);

		// then
		assert_eq!(unwrap_tx_err(res), TransactionError::AlreadyImported);
		let stats = txq.status();
		assert_eq!(stats.future, 1);
		assert_eq!(stats.pending, 0);
	}

	#[test]
	fn should_accept_same_transaction_twice_if_removed() {
		// given
		let mut txq = TransactionQueue::new();
		let (tx1, tx2) = new_txs(U256::from(1));
		txq.add(tx1.clone(), &default_nonce, TransactionOrigin::External).unwrap();
		txq.add(tx2.clone(), &default_nonce, TransactionOrigin::External).unwrap();
		assert_eq!(txq.status().pending, 2);

		// when
		txq.remove_invalid(&tx1.hash(), &default_nonce);
		assert_eq!(txq.status().pending, 0);
		assert_eq!(txq.status().future, 1);
		txq.add(tx1.clone(), &default_nonce, TransactionOrigin::External).unwrap();

		// then
		let stats = txq.status();
		assert_eq!(stats.future, 0);
		assert_eq!(stats.pending, 2);
	}

	#[test]
	fn should_not_move_to_future_if_state_nonce_is_higher() {
		// given
		let mut txq = TransactionQueue::new();
		let (tx, tx2) = new_txs(U256::from(1));
		let tx3 = new_tx();
		txq.add(tx2.clone(), &default_nonce, TransactionOrigin::External).unwrap();
		assert_eq!(txq.status().future, 1);
		txq.add(tx3.clone(), &default_nonce, TransactionOrigin::External).unwrap();
		txq.add(tx.clone(), &default_nonce, TransactionOrigin::External).unwrap();
		assert_eq!(txq.status().pending, 3);

		// when
		let sender = tx.sender().unwrap();
		txq.remove_all(sender, default_nonce_val() + U256::one());

		// then
		let stats = txq.status();
		assert_eq!(stats.future, 0);
		assert_eq!(stats.pending, 2);
	}

	#[test]
	fn should_replace_same_transaction_when_has_higher_fee() {
		init_log();
		// given
		let mut txq = TransactionQueue::new();
		let keypair = KeyPair::create().unwrap();
		let tx = new_unsigned_tx(U256::from(123)).sign(keypair.secret());
		let tx2 = {
			let mut tx2 = tx.deref().clone();
			tx2.gas_price = U256::from(200);
			tx2.sign(keypair.secret())
		};

		// when
		txq.add(tx, &default_nonce, TransactionOrigin::External).unwrap();
		txq.add(tx2, &default_nonce, TransactionOrigin::External).unwrap();

		// then
		let stats = txq.status();
		assert_eq!(stats.pending, 1);
		assert_eq!(stats.future, 0);
		assert_eq!(txq.top_transactions()[0].gas_price, U256::from(200));
	}

	#[test]
	fn should_replace_same_transaction_when_importing_to_futures() {
		// given
		let mut txq = TransactionQueue::new();
		let keypair = KeyPair::create().unwrap();
		let tx0 = new_unsigned_tx(U256::from(123)).sign(keypair.secret());
		let tx1 = {
			let mut tx1 = tx0.deref().clone();
			tx1.nonce = U256::from(124);
			tx1.sign(keypair.secret())
		};
		let tx2 = {
			let mut tx2 = tx1.deref().clone();
			tx2.gas_price = U256::from(200);
			tx2.sign(keypair.secret())
		};

		// when
		txq.add(tx1, &default_nonce, TransactionOrigin::External).unwrap();
		txq.add(tx2, &default_nonce, TransactionOrigin::External).unwrap();
		assert_eq!(txq.status().future, 1);
		txq.add(tx0, &default_nonce, TransactionOrigin::External).unwrap();

		// then
		let stats = txq.status();
		assert_eq!(stats.future, 0);
		assert_eq!(stats.pending, 2);
		assert_eq!(txq.top_transactions()[1].gas_price, U256::from(200));
	}

	#[test]
	fn should_recalculate_height_when_removing_from_future() {
		// given
		let previous_nonce = |a: &Address| AccountDetails{ nonce: default_nonce(a).nonce - U256::one(), balance:
			!U256::zero() };
		let next_nonce = |a: &Address| AccountDetails{ nonce: default_nonce(a).nonce + U256::one(), balance:
			!U256::zero() };
		let mut txq = TransactionQueue::new();
		let (tx1, tx2) = new_txs(U256::one());
		txq.add(tx1.clone(), &previous_nonce, TransactionOrigin::External).unwrap();
		txq.add(tx2, &previous_nonce, TransactionOrigin::External).unwrap();
		assert_eq!(txq.status().future, 2);

		// when
		txq.remove_invalid(&tx1.hash(), &next_nonce);

		// then
		let stats = txq.status();
		assert_eq!(stats.future, 0);
		assert_eq!(stats.pending, 1);
	}

	#[test]
	fn should_return_none_when_transaction_from_given_address_does_not_exist() {
		// given
		let txq = TransactionQueue::new();

		// then
		assert_eq!(txq.last_nonce(&Address::default()), None);
	}

	#[test]
	fn should_return_correct_nonce_when_transactions_from_given_address_exist() {
		// given
		let mut txq = TransactionQueue::new();
		let tx = new_tx();
		let from = tx.sender().unwrap();
		let nonce = tx.nonce;
		let details = |_a: &Address| AccountDetails { nonce: nonce, balance: !U256::zero() };

		// when
		txq.add(tx, &details, TransactionOrigin::External).unwrap();

		// then
		assert_eq!(txq.last_nonce(&from), Some(nonce));
	}

	#[test]
	fn should_remove_old_transaction_even_if_newer_transaction_was_not_known() {
		// given
		let mut txq = TransactionQueue::new();
		let (tx1, tx2) = new_txs(U256::one());
		let (nonce1, nonce2) = (tx1.nonce, tx2.nonce);
		let details1 = |_a: &Address| AccountDetails { nonce: nonce1, balance: !U256::zero() };

		// Insert first transaction
		txq.add(tx1, &details1, TransactionOrigin::External).unwrap();

		// when
		txq.remove_all(tx2.sender().unwrap(), nonce2 + U256::one());

		// then
		assert!(txq.top_transactions().is_empty());
	}

	#[test]
	fn should_return_valid_last_nonce_after_remove_all() {
		// given
		let mut txq = TransactionQueue::new();
		let (tx1, tx2) = new_txs(U256::from(4));
		let sender = tx1.sender().unwrap();
		let (nonce1, nonce2) = (tx1.nonce, tx2.nonce);
		let details1 = |_a: &Address| AccountDetails { nonce: nonce1, balance: !U256::zero() };

		// when
		// Insert first transaction
		assert_eq!(txq.add(tx1, &details1, TransactionOrigin::External).unwrap(), TransactionImportResult::Current);
		// Second should go to future
		assert_eq!(txq.add(tx2, &details1, TransactionOrigin::External).unwrap(), TransactionImportResult::Future);
		// Now block is imported
		txq.remove_all(sender, nonce2 - U256::from(1));
		// tx2 should be not be promoted to current
		assert_eq!(txq.status().pending, 0);
		assert_eq!(txq.status().future, 1);

		// then
		assert_eq!(txq.last_nonce(&sender), None);
	}

	#[test]
	fn should_return_true_if_there_is_local_transaction_pending() {
		// given
		let mut txq = TransactionQueue::new();
		let (tx1, tx2) = new_txs(U256::from(1));
		assert_eq!(txq.has_local_pending_transactions(), false);

		// when
		assert_eq!(txq.add(tx1, &default_nonce, TransactionOrigin::External).unwrap(), TransactionImportResult::Current);
		assert_eq!(txq.has_local_pending_transactions(), false);
		assert_eq!(txq.add(tx2, &default_nonce, TransactionOrigin::Local).unwrap(), TransactionImportResult::Current);

		// then
		assert_eq!(txq.has_local_pending_transactions(), true);
	}

	#[test]
	fn should_keep_right_order_in_future() {
		// given
		let mut txq = TransactionQueue::with_limit(1);
		let (tx1, tx2) = new_txs(U256::from(1));
		let prev_nonce = |a: &Address| AccountDetails { nonce: default_nonce(a).nonce - U256::one(), balance:
			default_nonce(a).balance };

		// when
		assert_eq!(txq.add(tx2, &prev_nonce, TransactionOrigin::External).unwrap(), TransactionImportResult::Future);
		assert_eq!(txq.add(tx1.clone(), &prev_nonce, TransactionOrigin::External).unwrap(), TransactionImportResult::Future);

		// then
		assert_eq!(txq.future.by_priority.len(), 1);
		assert_eq!(txq.future.by_priority.iter().next().unwrap().hash, tx1.hash());
	}

	#[test]
	fn should_return_correct_last_nonce() {
		// given
		let mut txq = TransactionQueue::new();
		let (tx1, tx2, tx2_2, tx3) = {
			let keypair = KeyPair::create().unwrap();
			let secret = &keypair.secret();
			let nonce = U256::from(123);
			let tx = new_unsigned_tx(nonce);
			let tx2 = new_unsigned_tx(nonce + 1.into());
			let mut tx2_2 = new_unsigned_tx(nonce + 1.into());
			tx2_2.gas_price = U256::from(5);
			let tx3 = new_unsigned_tx(nonce + 2.into());


			(tx.sign(secret), tx2.sign(secret), tx2_2.sign(secret), tx3.sign(secret))
		};
		let sender = tx1.sender().unwrap();
		txq.add(tx1, &default_nonce, TransactionOrigin::Local).unwrap();
		txq.add(tx2, &default_nonce, TransactionOrigin::Local).unwrap();
		txq.add(tx3, &default_nonce, TransactionOrigin::Local).unwrap();
		assert_eq!(txq.future.by_priority.len(), 0);
		assert_eq!(txq.current.by_priority.len(), 3);

		// when
		let res = txq.add(tx2_2, &default_nonce, TransactionOrigin::Local);

		// then
		assert_eq!(txq.last_nonce(&sender).unwrap(), 125.into());
		assert_eq!(res.unwrap(), TransactionImportResult::Current);
		assert_eq!(txq.current.by_priority.len(), 3);
	}

}<|MERGE_RESOLUTION|>--- conflicted
+++ resolved
@@ -695,15 +695,9 @@
 		// same (sender, nonce), but above function would not move it.
 		if let Some(order) = self.future.drop(&address, &nonce) {
 			// Let's insert that transaction to current (if it has higher gas_price)
-<<<<<<< HEAD
 			let future_tx = self.by_hash.remove(&order.hash).expect("All transactions in `future` are always in `by_hash`.");
 			// if transaction in `current` (then one we are importing) is replaced it means that it has to low gas_price
-			try!(check_too_cheap(Self::replace_transaction(future_tx, state_nonce, &mut self.current, &mut self.by_hash)));
-=======
-			let future_tx = self.by_hash.remove(&order.hash).unwrap();
-			// if transaction in `current` (then one we are importing) is replaced it means that it has to low gas_price
 			try!(check_too_cheap(!Self::replace_transaction(future_tx, state_nonce, &mut self.current, &mut self.by_hash)));
->>>>>>> 57e9ed3f
 		}
 
 		// Also enforce the limit
