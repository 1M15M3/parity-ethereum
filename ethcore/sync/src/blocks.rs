// Copyright 2015-2018 Parity Technologies (UK) Ltd.
// This file is part of Parity.

// Parity is free software: you can redistribute it and/or modify
// it under the terms of the GNU General Public License as published by
// the Free Software Foundation, either version 3 of the License, or
// (at your option) any later version.

// Parity is distributed in the hope that it will be useful,
// but WITHOUT ANY WARRANTY; without even the implied warranty of
// MERCHANTABILITY or FITNESS FOR A PARTICULAR PURPOSE.  See the
// GNU General Public License for more details.

// You should have received a copy of the GNU General Public License
// along with Parity.  If not, see <http://www.gnu.org/licenses/>.

use std::collections::{HashSet, HashMap, hash_map};
use smallvec::SmallVec;
use hash::{keccak, KECCAK_NULL_RLP, KECCAK_EMPTY_LIST_RLP};
use heapsize::HeapSizeOf;
use ethereum_types::H256;
use triehash_ethereum::ordered_trie_root;
use bytes::Bytes;
use rlp::{Rlp, RlpStream, DecoderError};
use network;
use ethcore::header::Header as BlockHeader;
use ethcore::verification::queue::kind::blocks::Unverified;
use transaction::UnverifiedTransaction;

known_heap_size!(0, HeaderId);

type SmallHashVec = SmallVec<[H256; 1]>;

pub struct SyncHeader {
	pub bytes: Bytes,
	pub header: BlockHeader,
}

impl HeapSizeOf for SyncHeader {
	fn heap_size_of_children(&self) -> usize {
		self.bytes.heap_size_of_children()
			+ self.header.heap_size_of_children()
	}
}

impl SyncHeader {
	pub fn from_rlp(bytes: Bytes) -> Result<Self, DecoderError> {
		let result = SyncHeader {
			header: ::rlp::decode(&bytes)?,
			bytes,
		};

		Ok(result)
	}
}

pub struct SyncBody {
	pub transactions_bytes: Bytes,
	pub transactions: Vec<UnverifiedTransaction>,
	pub uncles_bytes: Bytes,
	pub uncles: Vec<BlockHeader>,
}

impl SyncBody {
	pub fn from_rlp(bytes: &[u8]) -> Result<Self, DecoderError> {
		let rlp = Rlp::new(bytes);
		let transactions_rlp = rlp.at(0)?;
		let uncles_rlp = rlp.at(1)?;

		let result = SyncBody {
			transactions_bytes: transactions_rlp.as_raw().to_vec(),
			transactions: transactions_rlp.as_list()?,
			uncles_bytes: uncles_rlp.as_raw().to_vec(),
			uncles: uncles_rlp.as_list()?,
		};

		Ok(result)
	}

	fn empty_body() -> Self {
		SyncBody {
			transactions_bytes: ::rlp::EMPTY_LIST_RLP.to_vec(),
			transactions: Vec::with_capacity(0),
			uncles_bytes: ::rlp::EMPTY_LIST_RLP.to_vec(),
			uncles: Vec::with_capacity(0),
		}
	}
}

impl HeapSizeOf for SyncBody {
	fn heap_size_of_children(&self) -> usize {
		self.transactions_bytes.heap_size_of_children()
			+ self.transactions.heap_size_of_children()
			+ self.uncles_bytes.heap_size_of_children()
			+ self.uncles.heap_size_of_children()
	}
}

/// Block data with optional body.
struct SyncBlock {
	header: SyncHeader,
	body: Option<SyncBody>,
	receipts: Option<Bytes>,
	receipts_root: H256,
}

impl HeapSizeOf for SyncBlock {
	fn heap_size_of_children(&self) -> usize {
		self.header.heap_size_of_children() + self.body.heap_size_of_children()
	}
}

fn unverified_from_sync(header: SyncHeader, body: Option<SyncBody>) -> Unverified {
	let mut stream = RlpStream::new_list(3);
	stream.append_raw(&header.bytes, 1);
	let body = body.unwrap_or_else(SyncBody::empty_body);
	stream.append_raw(&body.transactions_bytes, 1);
	stream.append_raw(&body.uncles_bytes, 1);

	Unverified {
		header: header.header,
		transactions: body.transactions,
		uncles: body.uncles,
		bytes: stream.out().to_vec(),
	}
}

/// Block with optional receipt
pub struct BlockAndReceipts {
	/// Block data.
	pub block: Unverified,
	/// Block receipts RLP list.
	pub receipts: Option<Bytes>,
}

/// Used to identify header by transactions and uncles hashes
#[derive(Eq, PartialEq, Hash)]
struct HeaderId {
	transactions_root: H256,
	uncles: H256
}

/// A collection of blocks and subchain pointers being downloaded. This keeps track of
/// which headers/bodies need to be downloaded, which are being downloaded and also holds
/// the downloaded blocks.
#[derive(Default)]
pub struct BlockCollection {
	/// Does this collection need block receipts.
	need_receipts: bool,
	/// Heads of subchains to download
	heads: Vec<H256>,
	/// Downloaded blocks.
	blocks: HashMap<H256, SyncBlock>,
	/// Downloaded blocks by parent.
	parents: HashMap<H256, H256>,
	/// Used to map body to header.
	header_ids: HashMap<HeaderId, H256>,
	/// Used to map receipts root to headers.
	receipt_ids: HashMap<H256, SmallHashVec>,
	/// First block in `blocks`.
	head: Option<H256>,
	/// Set of block header hashes being downloaded
	downloading_headers: HashSet<H256>,
	/// Set of block bodies being downloaded identified by block hash.
	downloading_bodies: HashSet<H256>,
	/// Set of block receipts being downloaded identified by receipt root.
	downloading_receipts: HashSet<H256>,
}

impl BlockCollection {
	/// Create a new instance.
	pub fn new(download_receipts: bool) -> BlockCollection {
		BlockCollection {
			need_receipts: download_receipts,
			blocks: HashMap::new(),
			header_ids: HashMap::new(),
			receipt_ids: HashMap::new(),
			heads: Vec::new(),
			parents: HashMap::new(),
			head: None,
			downloading_headers: HashSet::new(),
			downloading_bodies: HashSet::new(),
			downloading_receipts: HashSet::new(),
		}
	}

	/// Clear everything.
	pub fn clear(&mut self) {
		self.blocks.clear();
		self.parents.clear();
		self.header_ids.clear();
		self.receipt_ids.clear();
		self.heads.clear();
		self.head = None;
		self.downloading_headers.clear();
		self.downloading_bodies.clear();
		self.downloading_receipts.clear();
	}

	/// Reset collection for a new sync round with given subchain block hashes.
	pub fn reset_to(&mut self, hashes: Vec<H256>) {
		self.clear();
		self.heads = hashes;
	}

	/// Insert a set of headers into collection and advance subchain head pointers.
	pub fn insert_headers(&mut self, headers: Vec<SyncHeader>) {
		for h in headers {
			if let Err(e) =  self.insert_header(h) {
				trace!(target: "sync", "Ignored invalid header: {:?}", e);
			}
		}
		self.update_heads();
	}

	/// Insert a collection of block bodies for previously downloaded headers.
	pub fn insert_bodies(&mut self, bodies: Vec<SyncBody>) -> usize {
		let mut inserted = 0;
		for b in bodies {
			if let Err(e) =  self.insert_body(b) {
				trace!(target: "sync", "Ignored invalid body: {:?}", e);
			} else {
				inserted += 1;
			}
		}
		inserted
	}

	/// Insert a collection of block receipts for previously downloaded headers.
	pub fn insert_receipts(&mut self, receipts: Vec<Bytes>) -> usize {
		if !self.need_receipts {
			return 0;
		}
		let mut inserted = 0;
		for r in receipts {
			if let Err(e) =  self.insert_receipt(r) {
				trace!(target: "sync", "Ignored invalid receipt: {:?}", e);
			} else {
				inserted += 1;
			}
		}
		inserted
	}

	/// Returns a set of block hashes that require a body download. The returned set is marked as being downloaded.
	pub fn needed_bodies(&mut self, count: usize, _ignore_downloading: bool) -> Vec<H256> {
		if self.head.is_none() {
			return Vec::new();
		}
		let mut needed_bodies: Vec<H256> = Vec::new();
		let mut head = self.head;
		while head.is_some() && needed_bodies.len() < count {
			head = self.parents.get(&head.unwrap()).cloned();
			if let Some(head) = head {
				match self.blocks.get(&head) {
					Some(block) if block.body.is_none() && !self.downloading_bodies.contains(&head) => {
						self.downloading_bodies.insert(head.clone());
						needed_bodies.push(head.clone());
					}
					_ => (),
				}
			}
		}
		for h in self.header_ids.values() {
			if needed_bodies.len() >= count {
				break;
			}
			if !self.downloading_bodies.contains(h) {
				needed_bodies.push(h.clone());
				self.downloading_bodies.insert(h.clone());
			}
		}
		needed_bodies
	}

	/// Returns a set of block hashes that require a receipt download. The returned set is marked as being downloaded.
	pub fn needed_receipts(&mut self, count: usize, _ignore_downloading: bool) -> Vec<H256> {
		if self.head.is_none() || !self.need_receipts {
			return Vec::new();
		}
		let mut needed_receipts: Vec<H256> = Vec::new();
		let mut head = self.head;
		while head.is_some() && needed_receipts.len() < count {
			head = self.parents.get(&head.unwrap()).cloned();
			if let Some(head) = head {
				match self.blocks.get(&head) {
					Some(block) => {
						if block.receipts.is_none() && !self.downloading_receipts.contains(&block.receipts_root) {
							self.downloading_receipts.insert(block.receipts_root);
							needed_receipts.push(head.clone());
						}
					}
					_ => (),
				}
			}
		}
		// If there are multiple blocks per receipt, only request one of them.
		for (root, h) in self.receipt_ids.iter().map(|(root, hashes)| (root, hashes[0])) {
			if needed_receipts.len() >= count {
				break;
			}
			if !self.downloading_receipts.contains(root) {
				needed_receipts.push(h.clone());
				self.downloading_receipts.insert(*root);
			}
		}
		needed_receipts
	}

	/// Returns a set of block hashes that require a header download. The returned set is marked as being downloaded.
	pub fn needed_headers(&mut self, count: usize, ignore_downloading: bool) -> Option<(H256, usize)> {
		// find subchain to download
		let mut download = None;
		{
			for h in &self.heads {
				if ignore_downloading || !self.downloading_headers.contains(h) {
					self.downloading_headers.insert(h.clone());
					download = Some(h.clone());
					break;
				}
			}
		}
		download.map(|h| (h, count))
	}

	/// Unmark header as being downloaded.
	pub fn clear_header_download(&mut self, hash: &H256) {
		self.downloading_headers.remove(hash);
	}

	/// Unmark block body as being downloaded.
	pub fn clear_body_download(&mut self, hashes: &[H256]) {
		for h in hashes {
			self.downloading_bodies.remove(h);
		}
	}

	/// Unmark block receipt as being downloaded.
	pub fn clear_receipt_download(&mut self, hashes: &[H256]) {
		for h in hashes {
			if let Some(ref block) = self.blocks.get(h) {
				self.downloading_receipts.remove(&block.receipts_root);
			}
		}
	}

	/// Get a valid chain of blocks ordered in ascending order and ready for importing into blockchain.
	pub fn drain(&mut self) -> Vec<BlockAndReceipts> {
		if self.blocks.is_empty() || self.head.is_none() {
			return Vec::new();
		}

		let start_time = ::std::time::Instant::now();
		let mut drained = Vec::new();
		let mut hashes = Vec::new();
		let num_blocks = self.blocks.len();
		{
			let mut blocks = Vec::new();
			let mut head = self.head;
			while let Some(h) = head {
				head = self.parents.get(&h).cloned();
				if let Some(head) = head {
					match self.blocks.remove(&head) {
						Some(block) => {
							if block.body.is_some() && (!self.need_receipts || block.receipts.is_some()) {
								blocks.push(block);
								hashes.push(head);
								self.head = Some(head);
							} else {
								self.blocks.insert(head, block);
								break;
							}
						},
						_ => {
							break;
						},
					}
				}
			}

			for block in blocks.into_iter() {
				let unverified = unverified_from_sync(block.header, block.body);
				drained.push(BlockAndReceipts {
					block: unverified,
					receipts: block.receipts.clone(),
				});
			}
		}
<<<<<<< HEAD
		for h in hashes {
			self.blocks.remove(&h);
		}
		let elapsed = start_time.elapsed();
		trace!(target: "sync", "Drained {} blocks in {}ms out of {} ({} still in queue), new head :{:?}",
			drained.len(),
			(1000*1000*1000 * elapsed.as_secs() + (elapsed.subsec_nanos() as u64)) / (1000 * 1000),
			num_blocks, self.blocks.len(),
			self.head);
=======

		trace!(target: "sync", "Drained {} blocks, new head :{:?}", drained.len(), self.head);
>>>>>>> 491ce61a
		drained
	}

	/// Check if the collection is empty. We consider the syncing round complete once
	/// there is no block data left and only a single or none head pointer remains.
	pub fn is_empty(&self) -> bool {
		self.heads.len() == 0 || (self.heads.len() == 1 && self.head.map_or(false, |h| h == self.heads[0]))
	}

	/// Check if collection contains a block header.
	pub fn contains(&self, hash: &H256) -> bool {
		self.blocks.contains_key(hash)
	}

	/// Check if collection contains a block header.
	pub fn contains_head(&self, hash: &H256) -> bool {
		self.heads.contains(hash)
	}

	/// Return used heap size.
	pub fn heap_size(&self) -> usize {
		self.heads.heap_size_of_children()
			+ self.blocks.heap_size_of_children()
			+ self.parents.heap_size_of_children()
			+ self.header_ids.heap_size_of_children()
			+ self.downloading_headers.heap_size_of_children()
			+ self.downloading_bodies.heap_size_of_children()
	}

	/// Check if given block hash is marked as being downloaded.
	pub fn is_downloading(&self, hash: &H256) -> bool {
		self.downloading_headers.contains(hash) || self.downloading_bodies.contains(hash)
	}

	fn insert_body(&mut self, body: SyncBody) -> Result<(), network::Error> {
		let header_id = {
			let tx_root = ordered_trie_root(Rlp::new(&body.transactions_bytes).iter().map(|r| r.as_raw()));
			let uncles = keccak(&body.uncles_bytes);
			HeaderId {
				transactions_root: tx_root,
				uncles: uncles
			}
		};

		match self.header_ids.remove(&header_id) {
			Some(h) => {
				self.downloading_bodies.remove(&h);
				match self.blocks.get_mut(&h) {
					Some(ref mut block) => {
						trace!(target: "sync", "Got body {}", h);
						block.body = Some(body);
						Ok(())
					},
					None => {
						warn!("Got body with no header {}", h);
						Err(network::ErrorKind::BadProtocol.into())
					}
				}
			}
			None => {
				trace!(target: "sync", "Ignored unknown/stale block body. tx_root = {:?}, uncles = {:?}", header_id.transactions_root, header_id.uncles);
				Err(network::ErrorKind::BadProtocol.into())
			}
		}
	}

	fn insert_receipt(&mut self, r: Bytes) -> Result<(), network::Error> {
		let receipt_root = {
			let receipts = Rlp::new(&r);
			ordered_trie_root(receipts.iter().map(|r| r.as_raw()))
		};
		self.downloading_receipts.remove(&receipt_root);
		match self.receipt_ids.entry(receipt_root) {
			hash_map::Entry::Occupied(entry) => {
				for h in entry.remove() {
					match self.blocks.get_mut(&h) {
						Some(ref mut block) => {
							trace!(target: "sync", "Got receipt {}", h);
							block.receipts = Some(r.clone());
						},
						None => {
							warn!("Got receipt with no header {}", h);
							return Err(network::ErrorKind::BadProtocol.into())
						}
					}
				}
				Ok(())
			},
			hash_map::Entry::Vacant(_) => {
				trace!(target: "sync", "Ignored unknown/stale block receipt {:?}", receipt_root);
				Err(network::ErrorKind::BadProtocol.into())
			}
		}
	}

	fn insert_header(&mut self, info: SyncHeader) -> Result<H256, DecoderError> {
		let hash = info.header.hash();
		if self.blocks.contains_key(&hash) {
			return Ok(hash);
		}

		match self.head {
			None if hash == self.heads[0] => {
				trace!(target: "sync", "New head {}", hash);
				self.head = Some(info.header.parent_hash().clone());
			},
			_ => ()
		}

		let header_id = HeaderId {
			transactions_root: *info.header.transactions_root(),
			uncles: *info.header.uncles_hash(),
		};

		let body = if header_id.transactions_root == KECCAK_NULL_RLP && header_id.uncles == KECCAK_EMPTY_LIST_RLP {
			// empty body, just mark as downloaded
			Some(SyncBody::empty_body())
		} else {
			trace!(
				"Queueing body tx_root = {:?}, uncles = {:?}, block = {:?}, number = {}",
				header_id.transactions_root,
				header_id.uncles,
				hash,
				info.header.number()
			);
			self.header_ids.insert(header_id, hash);
			None
		};

		let (receipts, receipts_root) = if self.need_receipts {
			let receipt_root = *info.header.receipts_root();
			if receipt_root == KECCAK_NULL_RLP {
				let receipts_stream = RlpStream::new_list(0);
				(Some(receipts_stream.out()), receipt_root)
			} else {
				self.receipt_ids.entry(receipt_root).or_insert_with(|| SmallHashVec::new()).push(hash);
				(None, receipt_root)
			}
		} else {
			(None, H256::new())
		};

		self.parents.insert(*info.header.parent_hash(), hash);

		let block = SyncBlock {
			header: info,
			body,
			receipts,
			receipts_root,
		};

		self.blocks.insert(hash, block);
		trace!(target: "sync", "New header: {:x}", hash);
		Ok(hash)
	}

	// update subchain headers
	fn update_heads(&mut self) {
		let mut new_heads = Vec::new();
		let old_subchains: HashSet<_> = { self.heads.iter().cloned().collect() };
		for s in self.heads.drain(..) {
			let mut h = s.clone();
			if !self.blocks.contains_key(&h) {
				new_heads.push(h);
				continue;
			}
			loop {
				match self.parents.get(&h) {
					Some(next) => {
						h = next.clone();
						if old_subchains.contains(&h) {
							trace!(target: "sync", "Completed subchain {:?}", s);
							break; // reached head of the other subchain, merge by not adding
						}
					},
					_ => {
						new_heads.push(h);
						break;
					}
				}
			}
		}
		self.heads = new_heads;
	}
}

#[cfg(test)]
mod test {
	use super::{BlockCollection, SyncHeader};
	use ethcore::client::{TestBlockChainClient, EachBlockWith, BlockId, BlockChainClient};
	use ethcore::header::BlockNumber;
	use ethcore::verification::queue::kind::blocks::Unverified;
	use ethcore::views::HeaderView;
	use rlp::*;

	fn is_empty(bc: &BlockCollection) -> bool {
		bc.heads.is_empty() &&
		bc.blocks.is_empty() &&
		bc.parents.is_empty() &&
		bc.header_ids.is_empty() &&
		bc.head.is_none() &&
		bc.downloading_headers.is_empty() &&
		bc.downloading_bodies.is_empty()
	}

	#[test]
	fn create_clear() {
		let mut bc = BlockCollection::new(false);
		assert!(is_empty(&bc));
		let client = TestBlockChainClient::new();
		client.add_blocks(100, EachBlockWith::Nothing);
		let hashes = (0 .. 100).map(|i| (&client as &BlockChainClient).block_hash(BlockId::Number(i)).unwrap()).collect();
		bc.reset_to(hashes);
		assert!(!is_empty(&bc));
		bc.clear();
		assert!(is_empty(&bc));
	}

	#[test]
	fn insert_headers() {
		let mut bc = BlockCollection::new(false);
		assert!(is_empty(&bc));
		let client = TestBlockChainClient::new();
		let nblocks = 200;
		client.add_blocks(nblocks, EachBlockWith::Nothing);
		let blocks: Vec<_> = (0..nblocks)
			.map(|i| (&client as &BlockChainClient).block(BlockId::Number(i as BlockNumber)).unwrap().into_inner())
			.collect();
		let headers: Vec<_> = blocks.iter().map(|b| Rlp::new(b).at(0).unwrap().as_raw().to_vec()).collect();
		let hashes: Vec<_> = headers.iter().map(|h| view!(HeaderView, h).hash()).collect();
		let heads: Vec<_> = hashes.iter().enumerate().filter_map(|(i, h)| if i % 20 == 0 { Some(h.clone()) } else { None }).collect();
		bc.reset_to(heads);
		assert!(!bc.is_empty());
		assert_eq!(hashes[0], bc.heads[0]);
		assert!(bc.needed_bodies(1, false).is_empty());
		assert!(!bc.contains(&hashes[0]));
		assert!(!bc.is_downloading(&hashes[0]));

		let (h, n) = bc.needed_headers(6, false).unwrap();
		assert!(bc.is_downloading(&hashes[0]));
		assert_eq!(hashes[0], h);
		assert_eq!(n, 6);
		assert_eq!(bc.downloading_headers.len(), 1);
		assert!(bc.drain().is_empty());

		bc.insert_headers(headers[0..6].iter().map(|h| SyncHeader::from_rlp(h.to_vec()).unwrap()).collect());
		assert_eq!(hashes[5], bc.heads[0]);
		for h in &hashes[0..6] {
			bc.clear_header_download(h)
		}
		assert_eq!(bc.downloading_headers.len(), 0);
		assert!(!bc.is_downloading(&hashes[0]));
		assert!(bc.contains(&hashes[0]));

		assert_eq!(
			bc.drain().into_iter().map(|b| b.block).collect::<Vec<_>>(),
			blocks[0..6].iter().map(|b| Unverified::from_rlp(b.to_vec()).unwrap()).collect::<Vec<_>>()
		);
		assert!(!bc.contains(&hashes[0]));
		assert_eq!(hashes[5], bc.head.unwrap());

		let (h, _) = bc.needed_headers(6, false).unwrap();
		assert_eq!(hashes[5], h);
		let (h, _) = bc.needed_headers(6, false).unwrap();
		assert_eq!(hashes[20], h);
		bc.insert_headers(headers[10..16].iter().map(|h| SyncHeader::from_rlp(h.to_vec()).unwrap()).collect());
		assert!(bc.drain().is_empty());
		bc.insert_headers(headers[5..10].iter().map(|h| SyncHeader::from_rlp(h.to_vec()).unwrap()).collect());
		assert_eq!(
			bc.drain().into_iter().map(|b| b.block).collect::<Vec<_>>(),
			blocks[6..16].iter().map(|b| Unverified::from_rlp(b.to_vec()).unwrap()).collect::<Vec<_>>()
		);

		assert_eq!(hashes[15], bc.heads[0]);

		bc.insert_headers(headers[15..].iter().map(|h| SyncHeader::from_rlp(h.to_vec()).unwrap()).collect());
		bc.drain();
		assert!(bc.is_empty());
	}

	#[test]
	fn insert_headers_with_gap() {
		let mut bc = BlockCollection::new(false);
		assert!(is_empty(&bc));
		let client = TestBlockChainClient::new();
		let nblocks = 200;
		client.add_blocks(nblocks, EachBlockWith::Nothing);
		let blocks: Vec<_> = (0..nblocks)
			.map(|i| (&client as &BlockChainClient).block(BlockId::Number(i as BlockNumber)).unwrap().into_inner())
			.collect();
		let headers: Vec<_> = blocks.iter().map(|b| Rlp::new(b).at(0).unwrap().as_raw().to_vec()).collect();
		let hashes: Vec<_> = headers.iter().map(|h| view!(HeaderView, h).hash()).collect();
		let heads: Vec<_> = hashes.iter().enumerate().filter_map(|(i, h)| if i % 20 == 0 { Some(h.clone()) } else { None }).collect();
		bc.reset_to(heads);

		bc.insert_headers(headers[2..22].iter().map(|h| SyncHeader::from_rlp(h.to_vec()).unwrap()).collect());
		assert_eq!(hashes[0], bc.heads[0]);
		assert_eq!(hashes[21], bc.heads[1]);
		assert!(bc.head.is_none());
		bc.insert_headers(headers[0..2].iter().map(|h| SyncHeader::from_rlp(h.to_vec()).unwrap()).collect());
		assert!(bc.head.is_some());
		assert_eq!(hashes[21], bc.heads[0]);
	}

	#[test]
	fn insert_headers_no_gap() {
		let mut bc = BlockCollection::new(false);
		assert!(is_empty(&bc));
		let client = TestBlockChainClient::new();
		let nblocks = 200;
		client.add_blocks(nblocks, EachBlockWith::Nothing);
		let blocks: Vec<_> = (0..nblocks)
			.map(|i| (&client as &BlockChainClient).block(BlockId::Number(i as BlockNumber)).unwrap().into_inner())
			.collect();
		let headers: Vec<_> = blocks.iter().map(|b| Rlp::new(b).at(0).unwrap().as_raw().to_vec()).collect();
		let hashes: Vec<_> = headers.iter().map(|h| view!(HeaderView, h).hash()).collect();
		let heads: Vec<_> = hashes.iter().enumerate().filter_map(|(i, h)| if i % 20 == 0 { Some(h.clone()) } else { None }).collect();
		bc.reset_to(heads);

		bc.insert_headers(headers[1..2].iter().map(|h| SyncHeader::from_rlp(h.to_vec()).unwrap()).collect());
		assert!(bc.drain().is_empty());
		bc.insert_headers(headers[0..1].iter().map(|h| SyncHeader::from_rlp(h.to_vec()).unwrap()).collect());
		assert_eq!(bc.drain().len(), 2);
	}
}<|MERGE_RESOLUTION|>--- conflicted
+++ resolved
@@ -386,20 +386,12 @@
 				});
 			}
 		}
-<<<<<<< HEAD
-		for h in hashes {
-			self.blocks.remove(&h);
-		}
 		let elapsed = start_time.elapsed();
 		trace!(target: "sync", "Drained {} blocks in {}ms out of {} ({} still in queue), new head :{:?}",
 			drained.len(),
 			(1000*1000*1000 * elapsed.as_secs() + (elapsed.subsec_nanos() as u64)) / (1000 * 1000),
 			num_blocks, self.blocks.len(),
 			self.head);
-=======
-
-		trace!(target: "sync", "Drained {} blocks, new head :{:?}", drained.len(), self.head);
->>>>>>> 491ce61a
 		drained
 	}
 
